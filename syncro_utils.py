import os
import sys
from datetime import datetime
from dateutil import parser
import json
import logging
from typing import Any, Dict, List, Optional
import pytz
from collections import defaultdict
from importlib import import_module

from syncro_configs import (
    get_logger,
    TEMP_FILE_PATH,
    SYNCRO_TIMEZONE,
    TICKETS_CSV_PATH,
    COMMENTS_CSV_PATH,
    COMBINED_TICKETS_COMMENTS_CSV_PATH,
    is_day_first,
    get_timestamp_format,
)

from syncro_read import (
    syncro_get_all_techs,
    syncro_get_issue_types,
    syncro_get_all_customers,
    syncro_get_all_contacts,
    syncro_get_ticket_statuses
)

_temp_data_cache = None  # Global cache for temp data

# Get a logger for this module
logger = get_logger(__name__)


DEFAULT_CONFIG_PATH = "default_config.json"


def load_default_config(path: str = DEFAULT_CONFIG_PATH) -> Dict[str, Any]:
    """Load default value mappings from a JSON configuration file."""
    try:
        with open(path, "r", encoding="utf-8") as f:
            return json.load(f)
    except FileNotFoundError:
        logger.warning(f"Default config file not found: {path}")
    except json.JSONDecodeError as e:
        logger.error(f"Failed to parse default config: {e}")
    return {}


DEFAULTS = load_default_config()

<<<<<<< HEAD
_CSV_UTILS_NAMES = {
    "extract_nested_key",
    "load_csv",
    "validate_ticket_data",
    "syncro_get_all_tickets_from_csv",
    "syncro_get_all_comments_from_csv",
    "syncro_get_all_tickets_and_comments_from_combined_csv",
}


def __getattr__(name: str):
    """Lazily import CSV helpers to avoid circular dependencies."""
    if name in _CSV_UTILS_NAMES:
        module = import_module("csv_utils")
        return getattr(module, name)
    raise AttributeError(f"module {__name__} has no attribute {name}")

=======
from csv_utils import (
    extract_nested_key,
    load_csv,
    validate_ticket_data,
    syncro_get_all_tickets_from_csv,
    syncro_get_all_comments_from_csv,
    syncro_get_all_tickets_and_comments_from_combined_csv,
)
>>>>>>> 3c395d43

def load_or_fetch_temp_data(config=None) -> dict:
    """
    Load temp data from a file or fetch from Syncro API if file doesn't exist

    Args:
        logger (logging.Logger): Logger instance for logging.       

    Returns:
        dict: Dictionary containing techs, issue types, customers, and contacts.
    """
    global _temp_data_cache  # Use a global variable to cache temp data

    # Check if data is already cached in memory
    if _temp_data_cache:
        logger.debug("Using cached temp data.")
        return _temp_data_cache

    # Check if temp file exists
    if os.path.exists(TEMP_FILE_PATH):
        try:
            logger.info(f"Loading temp data from {TEMP_FILE_PATH}")
            with open(TEMP_FILE_PATH, "r") as file:
                _temp_data_cache = json.load(file)
                return _temp_data_cache
        except Exception as e:
            logger.error(f"Failed to load temp data from file: {e}")

    # Fetch data from Syncro API 
    logger.info("Fetching data from Syncro API...")
    try:
        techs = syncro_get_all_techs(config)
        issue_types = syncro_get_issue_types(config)
        customers = syncro_get_all_customers(config)
        contacts = syncro_get_all_contacts(config)
        statuses = syncro_get_ticket_statuses(config)

        _temp_data_cache = {
            "techs": techs,
            "issue_types": issue_types,
            "customers": customers,
            "contacts": contacts,
            "statuses": statuses
        }

        # Save to temp file
        logger.info(f"Saving temp data to {TEMP_FILE_PATH}")
        with open(TEMP_FILE_PATH, "w") as file:
            json.dump(_temp_data_cache, file)

    except Exception as e:
        logger.error(f"Failed to fetch data from Syncro API or save temp data: {e}")
        raise

    return _temp_data_cache

# Add parent directory to sys.path for imports
parent_dir = os.path.abspath(os.path.join(os.path.dirname(__file__), '..'))
sys.path.insert(0, parent_dir)

def get_customer_id_by_name(customer_name: str, config: Dict[str, Any]):#, logger: logging.Logger) -> int:
    """
    Retrieve customer ID from temp data based on matching customer name.

    Args:
        customer_name (str): Customer name to search for.
        logger (logging.Logger): Logger instance for logging.

    Returns:
        int: Customer ID if found, otherwise None.

    Logs:
        - Info for successful matches.
        - Warning if no match is found.
        - Error if an issue occurs during execution.
    """
    try:
        # Load temp data
        temp_data = load_or_fetch_temp_data(config=config)
        customers = temp_data.get("customers", [])

        if not customers:
            logger.warning("No customer data available. Ensure temp data is correctly loaded.")
            return None

        # Normalize input for case-insensitive comparison
        normalized_customer_name = customer_name.strip().lower()
        logger.debug(f"Normalized customer name: passed in as {customer_name} but is now {normalized_customer_name}")

        # Search for the customer by name
        for customer in customers:
            customer_name_in_list = customer.get("business_name", "").strip().lower()
            if customer_name_in_list == normalized_customer_name:
                customer_id = customer.get("id")
                logger.debug(f"Match found: Customer '{customer_name}' matches '{customer['business_name']}' with ID {customer_id}")
                return customer_id

        logger.warning(f"Customer not found: {customer_name}")
        return None

    except KeyError as e:
        logger.error(f"Key error while accessing customer data: {e}")
        return None

    except Exception as e:
        logger.error(f"An unexpected error occurred in get_customer_id_by_name: {e}")
        return None
 
def check_duplicate_customer(config,customer_name: str) -> bool:
    """
    Check if a customer with the given name already exists using temp data.

    Args:
        customer_name (str): Name of the customer to check.
        logger (logging.Logger): Logger instance for logging.

    Returns:
        bool: True if the customer exists, False otherwise.

    Logs:
        - Info for successful checks.
        - Warning if a duplicate customer is found.
        - Error if any issue occurs during execution.
    """
    try:
        # Load temp data
        temp_data = load_or_fetch_temp_data(config)
        customers = temp_data.get("customers", [])

        if not customers:
            logger.warning("No customer data available. Ensure temp data is correctly loaded.")
            return False

        # Normalize input for case-insensitive comparison
        normalized_customer_name = customer_name.strip().lower()

        # Extract and normalize business names from customers
        business_names = [customer.get("business_name", "").strip().lower() for customer in customers]

        logger.debug(f"Retrieved normalized business names: {business_names}")
        logger.debug(f"Checking for duplicate customer: {customer_name}")

        # Check for duplicate
        if normalized_customer_name in business_names:
            logger.warning(f"Duplicate customer found: {customer_name}")
            return True

        logger.debug(f"No duplicate found for customer: {customer_name}")
        return False

    except KeyError as e:
        logger.error(f"Key error while accessing customer data: {e}")
        return False

    except Exception as e:
        logger.error(f"An unexpected error occurred in check_duplicate_customer: {e}")
        return False
def check_duplicate_contact(contact_name: str, logger: logging.Logger) -> bool:
    """
    Check if a contact with the given name already exists using temp data.

    Args:
        contact_name (str): Name of the contact to check.
        logger (logging.Logger): Logger instance for logging.

    Returns:
        bool: True if the contact exists, False otherwise.

    Logs:
        - Info for successful checks.
        - Warning if a duplicate contact is found.
        - Error if any issue occurs during execution.
    """
    try:
        # Load temp data
        temp_data = load_or_fetch_temp_data()
        contacts = temp_data.get("contacts", [])

        if not contacts:
            logger.warning("No contact data available. Ensure temp data is correctly loaded.")
            return False

        # Normalize input for case-insensitive comparison
        normalized_contact_name = contact_name.strip().lower()

        # Extract and normalize contact names
        contact_names = [contact.get("name", "").strip().lower() for contact in contacts]

        logger.debug(f"Retrieved normalized contact names: {contact_names}")
        logger.debug(f"Checking for duplicate contact: {contact_name}")

        # Check for duplicate
        if normalized_contact_name in contact_names:
            logger.warning(f"Duplicate contact found: {contact_name}")
            return True

        logger.debug(f"No duplicate found for contact: {contact_name}")
        return False

    except KeyError as e:
        logger.error(f"Key error while accessing contact data: {e}")
        return False

    except Exception as e:
        logger.error(f"An unexpected error occurred in check_duplicate_contact: {e}")
        return False

def clean_syncro_ticket_number(ticketNumber: str) -> str:
    """
    Cleans the ticket number to ensure it contains only numeric characters.

    Args:
        ticketNumber (str): The input ticket number.

    Returns:
        str: A string with only numeric characters from the input.

    Logs:
        - Info if ticket number is cleaned successfully.
        - Error if an unexpected issue occurs.
    """
    try:
        # Remove any non-numeric characters
        cleaned_ticket_number = ''.join(filter(str.isdigit, ticketNumber))

        # Log the original and cleaned ticket number
        logger.debug(f"Original ticket number: {ticketNumber}")
        logger.debug(f"Cleaned ticket number: {cleaned_ticket_number}")

        return cleaned_ticket_number

    except Exception as e:
        # Log the error and raise it for further handling
        logger.error(f"Error processing ticket number '{ticketNumber}': {e}")
        return None

def get_syncro_tech(tech_name: str):
    """
    Get the ID of a technician by name (case-insensitive).

    Args:
        tech_name (str): Name of the technician to search for.
        logger (logging.Logger): Logger instance for logging.

    Returns:
        str: Technician ID, or None if not found.
    """
    try:
        # Load temp data
        temp_data = load_or_fetch_temp_data()
        techs = temp_data.get("techs", [])

        # Check if tech data exists
        if not techs:
            logger.error("No technician data available. Ensure temp data is correctly loaded.")
            return None

        # Normalize input to lowercase for case-insensitive comparison
        normalized_tech_name = tech_name.strip().lower()

        # Search for the technician by name (case-insensitive)
        for tech in techs:
            tech_id = None
            tech_name_in_list = None

            if isinstance(tech, dict):
                # If entry is a dictionary, extract fields using keys
                tech_id = tech.get("id")
                tech_name_in_list = tech.get("name", "").strip().lower()
            elif isinstance(tech, list) and len(tech) >= 2:
                # If entry is a list, assume [id, name] structure
                tech_id, tech_name_in_list_raw = tech[0], tech[1]
                tech_name_in_list = str(tech_name_in_list_raw).strip().lower()
            else:
                # Log and skip unexpected entry formats
                logger.warning(f"Unexpected tech entry format: {tech}. Skipping entry.")
                continue

            if tech_name_in_list == normalized_tech_name:
                logger.debug(f"Match found: Tech '{tech_name}' matches '{tech_name_in_list}' with ID {tech_id}")
                return str(tech_id)

        # Log a warning if the technician is not found
        logger.warning(f"Technician not found: {tech_name}")
        return None

    except KeyError as e:
        logger.error(f"Key error while accessing tech data: {e}")
        return None

    except Exception as e:
        logger.error(f"An unexpected error occurred in get_syncro_tech: {e}")
        return None

def build_syncro_initial_issue(initial_issue: str, syncroContact: str, created_at: Optional[str] = None) -> list:
    """
    Build the JSON object for the initial issue in Syncro.

    Args:
        initial_issue (str): The issue description.
        syncroContact (str): The Syncro contact associated with the issue.

    Returns:
        list: A list representing the comments for the initial issue.

    Logs:
        - Info for successfully built JSON object.
        - Error if inputs are invalid or unexpected issues occur.
    """
    import json
    try:
        # Validate inputs
        if not initial_issue:
            raise ValueError("Error: 'initial_issue' must be provided.")      
        if not syncroContact:
            syncroContact = "None"
            logger.warning(f"No Contract was provided setting Ticket Contact to None")        

        # Build the JSON structure as a list of comments
        initial_issue_comments = []
        comment = {
                "subject": "CSV Import",
                "body": initial_issue,
                "hidden": True,
                "do_not_email": True,
                "tech": syncroContact  }

        if created_at:
            comment["created_at"] = created_at

        initial_issue_comments.append(comment)
        # Log the built JSON
        logger.info(f"Successfully built initial issue comments: {initial_issue_comments}")
        return initial_issue_comments

    except ValueError as ve:
        # Log value errors
        logger.error(f"Input validation error: {ve}")
        raise
    except Exception as e:
        # Log unexpected errors
        logger.error(f"Unexpected error occurred while building initial issue comments: {e}")
        raise

def get_syncro_created_date(created: str) -> str:
    """
    Process a date or string that looks like a date and reformat it to ISO 8601 format with the local timezone.

    Args:
        created (str): Input date string.

    Returns:
        str: Reformatted date string in ISO 8601 format with timezone offset (e.g., 2024-12-15T00:00:00-05:00).

    Logs:
        - Info for successfully parsed and formatted dates.
        - Error if the input cannot be processed.
    """
    try:
        logger.debug(f"Attempting to parse and format date: {created}")

        parsed_date = None

        if isinstance(created, datetime):
            parsed_date = created
        else:
            # Try using dateutil's parser first for flexibility
            try:
                parsed_date = parser.parse(
                    created,
                    dayfirst=is_day_first(),
                    fuzzy=True,
                )
                logger.debug(
                    "Parsed datetime using dateutil with dayfirst=%s: %s",
                    is_day_first(),
                    parsed_date,
                )
            except (ValueError, TypeError) as e:
                logger.warning(f"dateutil parser failed: {e}")

        if parsed_date is None:
            separators = ["/", "-", "."]
            formats = [
                "%Y-%m-%d",
                "%Y-%m-%d %H:%M:%S",
                "%Y-%m-%d %H:%M",
                "%Y/%m/%d",
                "%Y/%m/%d %H:%M",
                "%Y-%m-%dT%H:%M:%S",
            ]

            if is_day_first():
                base_patterns = [
                    "%d{sep}%m{sep}%Y %H:%M:%S",
                    "%d{sep}%m{sep}%Y %H:%M",
                    "%d{sep}%m{sep}%Y %I:%M %p",
                    "%d{sep}%m{sep}%y %H:%M:%S",
                    "%d{sep}%m{sep}%y %H:%M",
                    "%d{sep}%m{sep}%y %I:%M %p",
                    "%d{sep}%m{sep}%Y",
                    "%d{sep}%m{sep}%y",
                ]
            else:
                base_patterns = [
                    "%m{sep}%d{sep}%Y %H:%M:%S",
                    "%m{sep}%d{sep}%Y %H:%M",
                    "%m{sep}%d{sep}%Y %I:%M %p",
                    "%m{sep}%d{sep}%y %H:%M:%S",
                    "%m{sep}%d{sep}%y %H:%M",
                    "%m{sep}%d{sep}%y %I:%M %p",
                    "%m{sep}%d{sep}%Y",
                    "%m{sep}%d{sep}%y",
                ]

            for sep in separators:
                for pattern in base_patterns:
                    formats.append(pattern.format(sep=sep))

            for fmt in formats:
                try:
                    parsed_date = datetime.strptime(created, fmt)
                    logger.debug("Parsed datetime using format '%s': %s", fmt, parsed_date)
                    break
                except ValueError:
                    continue

        if parsed_date is None:
            raise ValueError(f"Unrecognized date format: {created}")

        # Set time to midnight if not specified
        if parsed_date.hour == 0 and parsed_date.minute == 0 and parsed_date.second == 0:
            logger.warning(f"Time missing, setting to midnight: {parsed_date}")

        # Localize the date to SYNCRO_TIMEZONE
        local_timezone = pytz.timezone(SYNCRO_TIMEZONE)
        localized_date = local_timezone.localize(parsed_date)

        # Format the date with timezone offset
        formatted_date = localized_date.strftime("%Y-%m-%dT%H:%M:%S%z")

        logger.debug(f"Formatted date with timezone offset: {formatted_date}")
        return formatted_date

    except ValueError as ve:
        logger.error(f"ValueError: {ve}")
        raise
    except Exception as e:
        logger.error(f"Error processing date '{created}': {e}")
        raise

def get_syncro_customer_contact(customerid: str, contact: str):
    """
    Find the closest matching contact ID for a contact name within a specific customer.

    Args:
        customerid (str): The ID of the customer.
        contact (str): The name of the contact to find.

    Returns:
        int: The ID of the closest matching contact, or None if no match is found.

    Logs:
        - Info for customer and contact searches.
        - Warning if no matching contact is found.
        - Info on the closest match and its similarity score.
        - Error if any issue occurs during execution.
    """
    try:
        # Validate inputs
        if not contact:
            logger.warning(f"Contact name is missing or None for customer ID: {customerid}")
            return None

        # Load temp data
        temp_data = load_or_fetch_temp_data()
        contacts_data = temp_data.get("contacts", [])

        # Log the search process
        logger.debug(f"Looking up customer ID for customer: {customerid}")

        if not customerid:
            logger.error(f"For Contact Lookup you need the Customer ID. Customer '{customerid}' not found.")
            return None

        # Filter contacts for the given customer ID
        customer_contacts = [
            c for c in contacts_data if c.get("customer_id") == customerid
        ]

        if not customer_contacts:
            logger.warning(f"No contacts found for customer ID: {customerid}")
            return None

        # Normalize the input contact name and contact keys
        normalized_input_contact = contact.strip().lower()
        normalized_filtered_contacts = {
            c["name"].strip().lower(): c
            for c in customer_contacts
            if c.get("name") and c.get("id")
        }
        
        logger.debug(f"number of contacts found was {len(normalized_filtered_contacts)}")
        logger.debug(f"Contact Lookup: Normalized input contact: {normalized_input_contact}")
        #logger.debug(f"Contact Lookup: Normalized filtered contacts: {normalized_filtered_contacts}") # print all contacts which can be a long list in the log file

        # Check for an exact match
        if normalized_input_contact in normalized_filtered_contacts:
            logger.debug(f"Match found for contact '{contact}' in customer ID: {customerid}")           
            found_contact_id = normalized_filtered_contacts[normalized_input_contact].get("id")

            return found_contact_id
        
        # Log no match found
        logger.warning(f"No exact found for contact '{contact}' in customer ID: {customerid}")
        return None

    except Exception as e:
        logger.error(f"Error occurred while finding contact '{contact}' for customer ID: {customerid}: {e}")
        raise





def get_syncro_priority(priority: str) -> str:
    """
    Match a given priority string with the corresponding Syncro priority.

    Args:
        priority (str): The priority level (e.g., 'Urgent', 'High', 'Normal', 'Low').

    Returns:
        str: The matched priority string (e.g., '1 High').

    Logs:
        - Info for successful matching.
        - Warning if no match is found.
    """
    if not priority:
            logger.warning(f"Priority is missing or None, Setting priority to 'Normal' by default.")
            priority = "normal"
    try:
        # Define priority mappings
        priority_map = {
            "urgent": "0 Urgent",
            "high": "1 High",
            "normal": "2 Normal",
            "low": "3 Low"
        }

        # Normalize the input to lowercase for case-insensitive matching
        normalized_priority = priority.strip().lower()
        # Attempt to find the match
        matched_priority = priority_map.get(normalized_priority)

        if matched_priority:
            logger.debug(f"Priority '{priority}' matched to '{matched_priority}'")
            return matched_priority
        else:
            logger.warning(f"NON Standard Priority was passed in: {priority}, defaulting to '2 Normal'.")
            return "2 Normal"

    except Exception as e:
        # Log any unexpected errors
        logger.error(f"Error occurred while matching priority '{priority}': {e}")
        raise

def get_syncro_issue_type(issue_type: str):
    """
    Match the given issue type with Syncro issue types and return the matched type.

    Args:
        issue_type (str): The issue type to find.
        logger (logging.Logger): Logger instance for logging.

    Returns:
        str: The matched Syncro issue type if found, otherwise None.

    Logs:
        - Info for successful matching.
        - Warning if no match is found.
        - Error if any issue occurs during execution.
    """
    try:
        # Load temp data
        temp_data = load_or_fetch_temp_data()
        issue_types = temp_data.get("issue_types", [])

        if not issue_types:
            logger.warning("No issue types found in Syncro settings. Returning default")
            return DEFAULTS.get("ticket issue type", "Other")

        # Normalize the input for case-insensitive comparison
        if not issue_type:
            issue_type = DEFAULTS.get("ticket issue type", "Other")
        normalized_issue_type = issue_type.strip().lower()

        # Search for a match in the retrieved issue types
        for syncro_issue_type in issue_types:
            if syncro_issue_type.strip().lower() == normalized_issue_type:
                logger.debug(
                    f"Match found: Input '{issue_type}' matches Syncro issue type '{syncro_issue_type}'."
                )
                return syncro_issue_type

        # Log a warning if no match is found and use default
        logger.warning(f"No match found for issue type: {issue_type}. Using default")
        return DEFAULTS.get("ticket issue type", "Other")

    except KeyError as e:
        logger.error(f"Key error while accessing issue types: {e}")
        return None

    except Exception as e:
        logger.error(f"Error occurred while matching issue type '{issue_type}': {e}")
        return None

def syncro_prepare_ticket_combined_json(config, ticket):
    """ 
    Used with the tickets_and_comments_combined.csv template

    This is the Initial ticket creation. for the combined template. for the Comment adds
    look for syncro_prepare_ticket_combined_comment_json function

    required_fields = [
        "ticket customer",
        "ticket number",  
        "user",              
        "ticket subject",
        "ticket description",
        "ticket response", 
        "timestamp",
        "email body",
        "ticket status",
        "ticket issue type",
        "ticket created date",
        "ticket priority"
    ]
    """
    # Extract individual fields
    customer = ticket.get("ticket customer")
    ticket_number = ticket.get("ticket number")
    subject = ticket.get("ticket subject")
    #Missing Tech
    initial_issue = ticket.get("ticket description") or DEFAULTS.get("ticket description")
    status = ticket.get("ticket status")
    issue_type = ticket.get("ticket issue type") or DEFAULTS.get("ticket issue type")
    created = ticket.get("ticket created date")
    contact = ticket.get("user") or ticket.get("ticket user")
    priority = ticket.get("ticket priority")

    # Process fields
    customer_id = get_customer_id_by_name(customer, config)
    syncro_ticket_number = clean_syncro_ticket_number(ticket_number) 
    #Missing processing Tech data   
    syncro_created_date = get_syncro_created_date(created)
    syncro_contact = get_syncro_customer_contact(customer_id, contact)
    initial_issue_comments = build_syncro_initial_issue(initial_issue, contact, syncro_created_date)
    syncro_issue_type = get_syncro_issue_type(issue_type)
    syncro_priority = get_syncro_priority(priority)

    # Create JSON payload
    ticket_json = {
        "customer_id": customer_id,
        "number": syncro_ticket_number,
        "subject": subject,
        #"user_id": syncro_tech,        
        "comments_attributes": initial_issue_comments,
        "status": status,
        "problem_type": syncro_issue_type,
        "created_at": syncro_created_date,
        "contact_id": syncro_contact,
        "priority": syncro_priority,
    }

    # Remove keys with None values
    ticket_json = {key: value for key, value in ticket_json.items() if value is not None}

    return ticket_json
def parse_comment_created(comment_created: Any) -> Optional[datetime]:
    """Parse a timestamp string into a ``datetime``.

    Attempts to interpret a wide variety of common date and time formats,
    respecting the configured ``TIMESTAMP_FORMAT`` for day-first or
    month-first parsing.  Examples of supported inputs include ``1-2-2025``,
    ``15-2-04``, ``05/04/25 5:04 PM`` and other similar variations.

    Args:
        comment_created: A string or ``datetime`` representing the timestamp.

    Returns:
        ``datetime`` if parsing succeeds, otherwise ``None``.
    """

    if isinstance(comment_created, datetime):
        logger.info("comment_created is already a datetime object: %s", comment_created)
        return comment_created

    if not comment_created:
        logger.error("No timestamp provided")
        return None

    try:
        parsed_date = parser.parse(
            comment_created,
            dayfirst=is_day_first(),
            fuzzy=True,
        )
        logger.info(
            "Parsed datetime using dateutil with dayfirst=%s: %s",
            is_day_first(),
            parsed_date,
        )
        return parsed_date
    except (ValueError, TypeError) as e:
        logger.warning("dateutil parser failed: %s", e)

    # Explicit format handling as fallback
    separators = ["/", "-", "."]
    possible_formats: List[str] = [
        "%Y-%m-%d %H:%M:%S",
        "%Y-%m-%d %H:%M",
        "%Y-%m-%d",
    ]

    if is_day_first():
        base_patterns = [
            "%d{sep}%m{sep}%Y %H:%M:%S",
            "%d{sep}%m{sep}%Y %H:%M",
            "%d{sep}%m{sep}%Y %I:%M %p",
            "%d{sep}%m{sep}%y %H:%M:%S",
            "%d{sep}%m{sep}%y %H:%M",
            "%d{sep}%m{sep}%y %I:%M %p",
            "%d{sep}%m{sep}%Y",
            "%d{sep}%m{sep}%y",
        ]
    else:
        base_patterns = [
            "%m{sep}%d{sep}%Y %H:%M:%S",
            "%m{sep}%d{sep}%Y %H:%M",
            "%m{sep}%d{sep}%Y %I:%M %p",
            "%m{sep}%d{sep}%y %H:%M:%S",
            "%m{sep}%d{sep}%y %H:%M",
            "%m{sep}%d{sep}%y %I:%M %p",
            "%m{sep}%d{sep}%Y",
            "%m{sep}%d{sep}%y",
        ]

    for sep in separators:
        for pattern in base_patterns:
            possible_formats.append(pattern.format(sep=sep))

    for fmt in possible_formats:
        try:
            parsed_date = datetime.strptime(comment_created, fmt)
            logger.info("Parsed datetime using format '%s': %s", fmt, parsed_date)
            return parsed_date
        except ValueError:
            continue

    logger.error("Unrecognized date format: %s", comment_created)
    return None

def syncro_prepare_ticket_combined_comment_json(comment):
    """
    Used with the tickets_and_comments_combined.csv template

    This is the comment creation. for the combined template. for the the intial ticket creation
    look for syncro_prepare_ticket_json function

    
    required_fields = [
        "ticket customer",
        "ticket number",  
        "user",              
        "ticket subject",
        "ticket description",
        "ticket response", 
        "timestamp",
        "email body",
        "ticket status",
        "ticket issue type",
        "ticket created date",
        "ticket priority"
    ]
    """ 
    #pull out individual fields and process them for creating a Syncro comment
    comment_created_raw = comment.get("timestamp")
    parsed_created = parse_comment_created(comment_created_raw)
    if parsed_created:
        comment_created = parsed_created.strftime(get_timestamp_format())
        syncro_created_date = get_syncro_created_date(comment_created)
    else:
        logger.error(f"Invalid timestamp for comment: {comment_created_raw}")
        syncro_created_date = None
    customer = comment.get("ticket customer") #need for contact lookup
    ticket_number = comment.get("ticket number")
    ticket_comment = comment.get("email body") or DEFAULTS.get("email body")
    comment_contact = comment.get("user")

    # Create JSON payload for a Syncro comment
    comment_json = {
        "ticket_number": ticket_number,
        "subject": "API Import",
        "created_at": syncro_created_date,
        "tech": comment_contact,
        "body": ticket_comment,
        "hidden": True,
        "do_not_email": True
    }

    # Remove keys with None values, 
    comment_json = {key: value for key, value in comment_json.items() if value is not None}

    return comment_json
def syncro_prepare_ticket_json(config,ticket):
    """
    Extract ticket data into variables and create a JSON package for Syncro ticket creation.
    Removes fields with None values.

    Args:
        ticket (dict): Ticket data dictionary.

    Returns:
        dict: JSON payload for Syncro ticket creation.
    """
    # Extract individual fields
    customer = ticket.get("ticket customer")
    ticket_number = ticket.get("ticket number")
    subject = ticket.get("ticket subject")
    tech = ticket.get("tech")
    initial_issue = ticket.get("ticket initial issue") or DEFAULTS.get("ticket description")
    status = ticket.get("ticket status")
    issue_type = ticket.get("ticket issue type") or DEFAULTS.get("ticket issue type")
    created = ticket.get("ticket created")
    contact = ticket.get("ticket contact")
    priority = ticket.get("ticket priority")

    # Process fields
    customer_id = get_customer_id_by_name(customer,config)  #function is in syncro_reads
    syncro_ticket_number = clean_syncro_ticket_number(ticket_number) #function is in syncro_utils
    syncro_tech = get_syncro_tech(tech) #function is in syncro_utils
    syncro_created_date = get_syncro_created_date(created) #function is in syncro_utils
    syncro_contact = get_syncro_customer_contact(customer_id, contact) #function is in syncro_utils
    initial_issue_comments = build_syncro_initial_issue(initial_issue, contact) #function is in syncro_utils
    syncro_issue_type = get_syncro_issue_type(issue_type) #function is in syncro_utils
    syncro_priority = get_syncro_priority(priority) #function is in syncro_utils

    # Create JSON payload
    ticket_json = {
        "customer_id": customer_id,
        "number": syncro_ticket_number,
        "subject": subject,
        "user_id": syncro_tech,
        "comments_attributes": initial_issue_comments,
        "status": status,
        "problem_type": syncro_issue_type,
        "created_at": syncro_created_date,
        "contact_id": syncro_contact,
        "priority": syncro_priority,
    }

    # Remove keys with None values
    ticket_json = {key: value for key, value in ticket_json.items() if value is not None}
    return ticket_json

def syncro_prepare_comments_json(comment):
    """
    Extract ticket data into variables and create a JSON package for Syncro ticket creation.
    Removes fields with None values.

    Args:
        ticket (dict): Ticket data dictionary.

    Returns:
        dict: JSON payload for Syncro ticket creation.
    """    
    required_fields = [        
        "ticket number", 
        "comment subject",                       
        "ticket comment",
        "comment contact",
        "comment created"
    ]

    # Extract individual fields 
    ticket_number = comment.get("ticket number") 
    comment_subject = comment.get("comment subject")
    ticket_comment = comment.get("ticket comment") or DEFAULTS.get("email body")  # I tried but it didnt work
    comment_created_raw = comment.get("comment created")
    comment_contact = comment.get("comment contact") # System, Daniel Hedges, Sally Joe

    # Process fields
    syncro_created_date = parse_comment_created(comment_created_raw)
    if not syncro_created_date:
        logger.error(f"Invalid comment created date: {comment_created_raw}")
        return None

    # Create JSON payload
    comment_json = {
        "ticket_number": ticket_number,
        "subject": comment_subject,
        "created_at": syncro_created_date,
        "tech": comment_contact,
        "body": ticket_comment,
        "hidden": True,
        "do_not_email": True
    }

    # Remove keys with None values
    comment_json = {key: value for key, value in comment_json.items() if value is not None}

    return comment_json

def group_comments_by_ticket_number(comments):
    """
    Groups comments by ticket number.

    :param comments: List of dictionaries, each representing a ticket comment.
    :return: Dictionary where keys are ticket numbers and values are lists of comments.
    """
    
    grouped_comments = defaultdict(list)

    for comment in comments:
        #logger.info(f"Checking row Comment: {comment}")
        if isinstance(comment, tuple):  # Check if it's a tuple
            logger.warning("in group_comments_by_ticket_number: Tuple found instead of dictionary:")
            #pprint(comment)  # Print the two parts of the tuple

            if len(comment) == 2:  # If the tuple contains two parts
                key_part, value_part = comment
                logger.info(f"Key part: {key_part}")
                logger.info(f"Skipping")
            continue

        logger.info(f"Commet type is a {type(comment)}")
        logger.info(f'comment is dict and the keys are: {comment.keys()}')
        logger.info(f"Comment dict values are: {comment.values()}")

        
        ticket_number = comment.get("ticket number")
        logger.info(f"Row Ticket Number: {ticket_number}")
        #input("Press Enter to continue...")
        if ticket_number:
            logger.info(f"Adding comment to ticket number: {ticket_number}")
            grouped_comments[ticket_number].append(comment)    
    keys = grouped_comments.keys()
    logger.info(f"Keys: {keys}")
    
    return dict(grouped_comments)

<<<<<<< HEAD

def order_ticket_rows_by_date(tickets: Dict[str, List[dict]]):
    """Order grouped ticket entries by their timestamp.

    Args:
        tickets: Mapping of ticket number to a list of row dictionaries
            containing a ``timestamp`` field.

    Returns:
        Dict where each ticket number maps to a list of tuples of
        ``(timestamp, row_dict)`` sorted chronologically.
    """

    ordered: Dict[str, List[tuple]] = {}
    for ticket_number, rows in tickets.items():
        def _parse(row: Dict[str, Any]):
            return parse_comment_created(row.get("timestamp")) or datetime.min

        sorted_rows = sorted(rows, key=_parse)
        ordered[ticket_number] = [(_parse(r), r) for r in sorted_rows]

    return ordered

=======
>>>>>>> 3c395d43
def syncro_prepare_row_json(row):
    pass


if __name__ == "__main__":
    
    comment_created = "6/12/2024 15:00"
    date = parse_comment_created(comment_created)
    print(date)
    
    tickets = syncro_get_all_tickets_and_comments_from_combined_csv()    
    tickets_in_order = order_ticket_rows_by_date(tickets)
    logger.info(f"Tickets in order type: {type(tickets_in_order)}")
    for key, value in tickets_in_order.items():
        logger.info(f"Key: {key}, Value Type: {type(value)}")<|MERGE_RESOLUTION|>--- conflicted
+++ resolved
@@ -51,7 +51,7 @@
 
 DEFAULTS = load_default_config()
 
-<<<<<<< HEAD
+
 _CSV_UTILS_NAMES = {
     "extract_nested_key",
     "load_csv",
@@ -69,16 +69,7 @@
         return getattr(module, name)
     raise AttributeError(f"module {__name__} has no attribute {name}")
 
-=======
-from csv_utils import (
-    extract_nested_key,
-    load_csv,
-    validate_ticket_data,
-    syncro_get_all_tickets_from_csv,
-    syncro_get_all_comments_from_csv,
-    syncro_get_all_tickets_and_comments_from_combined_csv,
-)
->>>>>>> 3c395d43
+
 
 def load_or_fetch_temp_data(config=None) -> dict:
     """
@@ -1032,7 +1023,7 @@
     
     return dict(grouped_comments)
 
-<<<<<<< HEAD
+
 
 def order_ticket_rows_by_date(tickets: Dict[str, List[dict]]):
     """Order grouped ticket entries by their timestamp.
@@ -1056,20 +1047,8 @@
 
     return ordered
 
-=======
->>>>>>> 3c395d43
+
 def syncro_prepare_row_json(row):
     pass
 
 
-if __name__ == "__main__":
-    
-    comment_created = "6/12/2024 15:00"
-    date = parse_comment_created(comment_created)
-    print(date)
-    
-    tickets = syncro_get_all_tickets_and_comments_from_combined_csv()    
-    tickets_in_order = order_ticket_rows_by_date(tickets)
-    logger.info(f"Tickets in order type: {type(tickets_in_order)}")
-    for key, value in tickets_in_order.items():
-        logger.info(f"Key: {key}, Value Type: {type(value)}")